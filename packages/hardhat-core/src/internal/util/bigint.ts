--- conflicted
+++ resolved
@@ -39,13 +39,10 @@
   return hex === "0x" ? 0n : BigInt(hex);
 }
 
-<<<<<<< HEAD
-function fromBigIntLike(x: BigIntLike | undefined): bigint | undefined {
+export function fromBigIntLike(
+  x: string | number | bigint | Buffer | undefined
+): bigint | undefined {
   if (x === undefined || typeof x === "bigint") {
-=======
-export function fromBigIntLike(x: string | number | bigint | Buffer): bigint {
-  if (typeof x === "bigint") {
->>>>>>> f0dde696
     return x;
   }
   if (typeof x === "number" || typeof x === "string") {
