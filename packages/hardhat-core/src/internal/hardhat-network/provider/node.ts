--- conflicted
+++ resolved
@@ -327,7 +327,6 @@
 
   public async runCall(
     call: CallParams,
-<<<<<<< HEAD
     blockNumberOrPending: BN | "pending"
   ): Promise<RunCallResult> {
     let tx: Transaction;
@@ -338,37 +337,13 @@
         const account = await this._stateManager.getAccount(call.from);
         const nonce = new BN(account.nonce);
         tx = await this._getFakeTransaction({ ...call, nonce });
-        return this._runTxAndRevertMutations(tx, blockNumberOrPending);
-      }
-=======
-    blockNumber: BN | null
-  ): Promise<{
-    result: Buffer;
-    trace: MessageTrace | undefined;
-    error?: Error;
-    consoleLogMessages: string[];
-  }> {
-    const tx = await this._getFakeTransaction({
-      ...call,
-      nonce: await this.getAccountNonce(call.from, null),
-    });
-
-    const result = await this._runInBlockContext(blockNumber, () =>
-      this._runTxAndRevertMutations(tx, blockNumber ?? undefined, true)
-    );
-
-    let vmTrace = this._vmTracer.getLastTopLevelMessageTrace();
-    const vmTracerError = this._vmTracer.getLastError();
-    this._vmTracer.clearLastError();
-
-    if (vmTrace !== undefined) {
-      vmTrace = this._vmTraceDecoder.tryToDecodeMessageTrace(vmTrace);
-    }
-
-    const consoleLogMessages = await this._getConsoleLogMessages(
-      vmTrace,
-      vmTracerError
->>>>>>> 1a481b2e
+        return this._runTxAndRevertMutations(
+          tx,
+          blockNumberOrPending,
+          false,
+          true
+        );
+      }
     );
 
     const traces = await this._gatherTraces(result.execResult);
@@ -1520,14 +1495,10 @@
    */
   private async _runTxAndRevertMutations(
     tx: Transaction,
-<<<<<<< HEAD
     blockNumberOrPending: BN | "pending",
-    calledToEstimateGas = false
-=======
-    blockNumber?: BN,
+    calledToEstimateGas = false,
     // See: https://github.com/ethereumjs/ethereumjs-vm/issues/1014
     workaroundEthCallGasLimitIssue = false
->>>>>>> 1a481b2e
   ): Promise<EVMResult> {
     const initialStateRoot = await this._stateManager.getStateRoot();
 
@@ -1535,48 +1506,21 @@
     let previousGasLimit: Buffer | undefined;
 
     try {
-<<<<<<< HEAD
-      let blockContext;
-      // gas is estimated in the context of a new block
-      if (calledToEstimateGas && blockNumberOrPending !== "pending") {
-=======
-      // if the context is to estimate gas or run calls in pending block
-      if (blockNumber === undefined) {
->>>>>>> 1a481b2e
-        const [blockTimestamp] = this._calculateTimestampAndOffset();
-        const needsTimestampIncrease = await this._timestampClashesWithPreviousBlockOne(
-          blockTimestamp
-        );
-        if (needsTimestampIncrease) {
-          blockTimestamp.iaddn(1);
-        }
-
-        blockContext = await this._getNextBlockTemplate(blockTimestamp);
-
-        // in the context of running estimateGas call, we have to do binary
-        // search for the gas and run the call multiple times. Since it is
-        // an approximate approach to calculate the gas, it is important to
-        // run the call in a block that is as close to the real one as
-        // possible, hence putting the tx to the block is good to have here.
-        await this._addTransactionToBlock(blockContext, tx);
-<<<<<<< HEAD
-      } else if (blockNumberOrPending === "pending") {
+      if (blockNumberOrPending === "pending") {
         // the new block has already been mined by _runInBlockContext hence we take latest here
         blockContext = await this.getLatestBlock();
       } else {
-        blockContext = await this.getBlockByNumber(blockNumberOrPending);
-=======
-      } else {
-        // if the context is to run calls with a block
         // We know that this block number exists, because otherwise
         // there would be an error in the RPC layer.
-        const block = await this.getBlockByNumber(blockNumber);
+        const block = await this.getBlockByNumber(blockNumberOrPending);
         assertHardhatInvariant(
           block !== undefined,
           "Tried to run a tx in the context of a non-existent block"
         );
-
         blockContext = block;
+
+        // we don't need to add the tx to the block because runTx doesn't
+        // know nothing about the txs in the current block
       }
 
       if (workaroundEthCallGasLimitIssue) {
@@ -1587,7 +1531,6 @@
           previousGasLimit = blockContext.header.gasLimit;
           blockContext.header.gasLimit = tx.gasLimit;
         }
->>>>>>> 1a481b2e
       }
 
       return await this._vm.runTx({
@@ -1603,7 +1546,7 @@
         blockContext !== undefined &&
         workaroundEthCallGasLimitIssue &&
         previousGasLimit !== undefined &&
-        blockNumber !== undefined
+        blockNumberOrPending !== undefined
       ) {
         blockContext.header.gasLimit = previousGasLimit;
       }
